--- conflicted
+++ resolved
@@ -106,19 +106,9 @@
   action_server_move_base_ptr_ = rclcpp_action::create_server<mbf_msgs::action::MoveBase>(
     node_,
     name_action_move_base,
-<<<<<<< HEAD
-    std::bind(&mbf_abstract_nav::AbstractNavigationServer::handleGoalMoveBase, this, std::placeholders::_1, std::placeholders::_2),
-    std::bind(&mbf_abstract_nav::AbstractNavigationServer::cancelActionMoveBase, this, std::placeholders::_1),
-    std::bind(&mbf_abstract_nav::AbstractNavigationServer::callActionMoveBase, this, std::placeholders::_1));
-=======
     std::bind(&mbf_abstract_nav::AbstractNavigationServer::handleGoalMoveBase, this, _1, _2),
     std::bind(&mbf_abstract_nav::AbstractNavigationServer::cancelActionMoveBase, this, _1),
     std::bind(&mbf_abstract_nav::AbstractNavigationServer::callActionMoveBase, this, _1));
-
-  // XXX note that we don't start a dynamic reconfigure server, to avoid colliding with the one possibly created by
-  // the base class. If none, it should call startDynamicReconfigureServer method to start the one defined here for
-  // providing just the abstract server parameters
->>>>>>> 408b9df6
 }
 
 void AbstractNavigationServer::initializeServerComponents()
@@ -334,38 +324,6 @@
                                                                        robot_info_, node_);
 }
 
-<<<<<<< HEAD
-=======
-// TODO add restore_defaults functionality again
-// void AbstractNavigationServer::reconfigure(
-//   mbf_abstract_nav::MoveBaseFlexConfig &config, uint32_t level)
-// {
-//   std::lock_guard<std::mutex> guard(configuration_mutex_);
-// 
-//   // Make sure we have the original configuration the first time we're called, so we can restore it if needed
-//   if (!setup_reconfigure_)
-//   {
-//     default_config_ = config;
-//     setup_reconfigure_ = true;
-//   }
-// 
-//   
-//   if (config.restore_defaults)
-//   {
-//     config = default_config_;
-//     // if someone sets restore defaults on the parameter server, prevent looping
-//     config.restore_defaults = false;
-//   }
-// TODO can probably be removed - composite classes can use node handle to register callbacks for reacting on param changes themselves.
-//   planner_action_->reconfigureAll(config, level);
-//   controller_action_->reconfigureAll(config, level);
-//   recovery_action_->reconfigureAll(config, level);
-//   move_base_action_->reconfigure(config, level);
-// 
-//   last_config_ = config;
-// }
-
->>>>>>> 408b9df6
 void AbstractNavigationServer::stop(){
   planner_action_->cancelAll();
   controller_action_->cancelAll();
