<package format="3">
    <name>mbf_simple_nav</name>
    <version>0.4.0</version>
    <description>
        The mbf_simple_nav package contains a simple navigation server implementation of Move Base Flex (MBF). The simple navigation server is bound to no map representation. It provides actions for planning, controlling and recovering. MBF loads all defined plugins which are defined in the lists *planners*, *controllers* and *recovery_behaviors*. Each list holds a pair of a *name* and a *type*. The *type* defines which kind of plugin to load. The *name* defines under which name the plugin should be callable by the actions. 

        It tries to load the defined plugins which implements the defined interfaces in <a href="wiki.ros.org/mbf_abstract_core">mbf_abstract_core</a>.
    </description>
    <url>http://wiki.ros.org/move_base_flex</url>
    <author email="spuetz@uos.de">Sebastian Pütz</author>
    <maintainer email="spuetz@uos.de">Sebastian Pütz</maintainer>
    <maintainer email="santos@magazino.eu">Jorge Santos</maintainer>
    <license>BSD-3</license>

    <depend>geometry_msgs</depend>
    <depend>mbf_abstract_core</depend>
    <depend>mbf_abstract_nav</depend>
    <depend>mbf_msgs</depend>
<<<<<<< HEAD
    <depend>mbf_utility</depend>
    <depend>nav_msgs</depend>
    <depend>pluginlib</depend>
    <depend>rclcpp_action</depend>
    <depend>rclcpp</depend>
    <depend>std_msgs</depend>
    <depend>std_srvs</depend>
=======
    <depend>mbf_simple_core</depend>


>>>>>>> 4a6f3dad
    <depend>tf2</depend>
    <depend>tf2_ros</depend>

    <export>
      <!-- TODO <rosdoc config="rosdoc.yaml" /> -->
      <build_type>ament_cmake</build_type>
    </export>
</package><|MERGE_RESOLUTION|>--- conflicted
+++ resolved
@@ -16,7 +16,7 @@
     <depend>mbf_abstract_core</depend>
     <depend>mbf_abstract_nav</depend>
     <depend>mbf_msgs</depend>
-<<<<<<< HEAD
+    <depend>mbf_simple_core</depend>
     <depend>mbf_utility</depend>
     <depend>nav_msgs</depend>
     <depend>pluginlib</depend>
@@ -24,13 +24,8 @@
     <depend>rclcpp</depend>
     <depend>std_msgs</depend>
     <depend>std_srvs</depend>
-=======
-    <depend>mbf_simple_core</depend>
-
-
->>>>>>> 4a6f3dad
+    <depend>tf2_ros</depend>
     <depend>tf2</depend>
-    <depend>tf2_ros</depend>
 
     <export>
       <!-- TODO <rosdoc config="rosdoc.yaml" /> -->
